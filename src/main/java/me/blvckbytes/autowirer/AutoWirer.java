package me.blvckbytes.autowirer;

import me.blvckbytes.utilitytypes.*;
import org.jetbrains.annotations.NotNull;
import org.jetbrains.annotations.Nullable;

import java.lang.reflect.Constructor;
import java.util.*;
import java.util.function.Consumer;
import java.util.logging.Level;
import java.util.logging.Logger;

public class AutoWirer implements IAutoWirer {

	private final Logger logger = Logger.getLogger(this.getClass().getName());
	private @Nullable Consumer<Exception> exceptionHandler;

	private final Map<Class<?>, ConstructorInfo> singletonConstructors = new HashMap<>();
	private final List<Tuple<Object, @Nullable ConstructorInfo>> singletonInstances = new ArrayList<>();
	private final List<Object> existingSingletonsToCallListenersOn = new ArrayList<>();
	private final List<InstantiationListener> instantiationListeners = new ArrayList<>();
	private final Set<Class<?>> encounteredClasses = new HashSet<>();

	public AutoWirer() {
		// Support for the AutoWirer itself as a dependency
		this.singletonInstances.add(new Tuple<>(this, null));
	}

	/**
	 * Adds an instantiation listener for a specific class with a creation listener and dependencies.
	 *
	 * @param clazz The class for which the instantiation listener is added
	 * @param creationListener The listener function for creating instances of the class
	 * @param dependencies The classes on which the listener function depends
	 * @param <T> The type of the class
	 * @return The AutoWirer instance with the instantiation listener added
	 */
	@SuppressWarnings("unchecked")
	public <T> AutoWirer addInstantiationListener(
			final @NotNull Class<T> clazz,
			final @NotNull FUnsafeBiConsumer<T, Object[], Exception> creationListener,
			final @NotNull Class<?>... dependencies
	) {
		this.instantiationListeners.add(
				new InstantiationListener(
						clazz,
						(FUnsafeBiConsumer<Object, Object[], Exception>) creationListener,
						dependencies
				)
		);
		return this;
	}

	/**
	 * Adds a singleton class to the `AutoWirer` for dependency injection.
	 *
	 * @param clazz The class to be added as a singleton
	 * @return The `AutoWirer` instance with the singleton class added
	 */
	public synchronized AutoWirer addSingleton(
			final @NotNull Class<?> clazz
	) {
		this.registerConstructor(clazz);
		return this;
	}

	/**
	 * Adds a singleton instance with a generator function and cleanup operation to the `AutoWirer` for dependency injection.
	 *
	 * @param clazz The class for which to add a singleton instance
	 * @param generator The function that generates an instance of the class
	 * @param onCleanup The cleanup operation to be performed on the instance
	 * @param dependencies The classes on which the singleton instance depends
	 * @param <T> The type of the class
	 * @return The `AutoWirer` instance with the singleton instance added
	 */
	@SuppressWarnings("unchecked")
	public <T> AutoWirer addSingleton(
			final @NotNull Class<T> clazz,
			final @NotNull FUnsafeFunction<Object[], T, Exception> generator,
			final @Nullable FUnsafeConsumer<T, Exception> onCleanup,
			final @NotNull Class<?>... dependencies
	) {
		this.singletonConstructors.putIfAbsent(
				clazz,
				new ConstructorInfo(
						dependencies,
						generator,
						(FUnsafeConsumer<Object, Exception>) onCleanup
				)
		);
		return this;
	}

	/**
	 * Adds an existing singleton instance to the `AutoWirer` for dependency injection.
	 *
	 * @param value The existing singleton instance to add
	 * @return The `AutoWirer` instance with the existing singleton added
	 */
	public AutoWirer addExistingSingleton(
			final @NotNull Object value
	) {
		return this.addExistingSingleton(value, false);
	}

	/**
	 * Adds an existing singleton instance to the `AutoWirer` for dependency injection.
	 *
	 * @param value The existing singleton instance to add
	 * @param callInstantiationListeners Flag indicating whether to call instantiation listeners on the added instance
	 * @return The `AutoWirer` instance with the existing singleton added
	 */
    public synchronized AutoWirer addExistingSingleton(final @NotNull Object value, final boolean callInstantiationListeners) {
		this.singletonInstances.add(new Tuple<>(value, null));

        if (callInstantiationListeners) {
            this.existingSingletonsToCallListenersOn.add(value);
        }

        return this;
    }

	/**
	 * Sets the exception handler for the AutoWirer instance.
	 *
	 * @param handler The consumer function to handle exceptions
	 * @return The `AutoWirer` instance with the exception handler set
	 */
	public AutoWirer onException(
			final @NotNull Consumer<Exception> handler
	) {
		this.exceptionHandler = handler;
		return this;
	}

	/**
	 * Wires the dependencies by instantiating singleton classes, calling instantiation listeners,
	 * and initializing instances implementing the `IInitializable` interface.
	 *
	 * @param success Consumer function to be executed upon successful wiring
	 * @return The `AutoWirer` instance
	 */
	public AutoWirer wire(
		final @Nullable Consumer<AutoWirer> success
	) {
		Class<?> checkSingleton = null;
		Object checkExistingSingleton = null;
		try {
			for (
				final Class<?> singletonType : this.singletonConstructors.keySet()
			) {
				checkSingleton = singletonType;
				this.getOrInstantiateClass(singletonType, null, true);
			}
			
			for (
				final Object existingSingleton : this.existingSingletonsToCallListenersOn
			) {
				checkExistingSingleton = existingSingleton;
				this.callInstantiationListeners(existingSingleton);
			}
			
			for (
				final Tuple<Object, @Nullable ConstructorInfo> data : this.singletonInstances
			) {
				final Object instance = data.a;
				if (instance instanceof IInitializable)
					((IInitializable) instance).initialize();
			}
			
			if (
				success != null
			) success.accept(this);
			return this;
		} catch (
			final Exception exception
		) {
			if (this.exceptionHandler != null) {
				this.exceptionHandler.accept(exception);
				return this;
			}
			
			this.logger.log(
				Level.SEVERE,
				"Exception occurred in checkSingleton: " + checkSingleton + "or checkExistingSingleton: " + checkExistingSingleton, exception);
			return this;
		}
	}

	/**
	 * Executes cleanup operations for all singleton instances, calling their 'cleanup' methods if they implement the 'ICleanable' interface.
	 * Additionally, performs external cleanup if specified in the 'ConstructorInfo' associated with each instance.
	 */
	public void cleanup() {
		this.executeAndCollectExceptions(executor -> {
			for (
					int i = this.singletonInstances.size() - 1; i >= 0; i--
			) {
				final Tuple<Object, @Nullable ConstructorInfo> data = this.singletonInstances.remove(i);
				final Object instance = data.a;

				if (
						instance instanceof ICleanable iCleanable
				) executor.accept(iCleanable::cleanup);

				final ConstructorInfo constructorInfo = data.b;

				if (
						constructorInfo == null ||
							constructorInfo.externalCleanup == null
				) continue;

				executor.accept(() -> constructorInfo.externalCleanup.accept(instance));
			}

			this.singletonConstructors.clear();
		});
	}

	@Override
	public int getInstancesCount() {
		return this.singletonInstances.size();
	}

	/**
	 * Provides a consumer for unsafe runnables, which are immediately executed within
	 * a try-catch block. Thrown exceptions are collected and thrown at the end.
	 */
	private void executeAndCollectExceptions(
			final Consumer<Consumer<FUnsafeRunnable<Exception>>> executor
	) {
		final List<Exception> thrownExceptions = new ArrayList<>();
		executor.accept(task -> {
			try {
				task.run();
			} catch (
					final Exception exception
			) {
				thrownExceptions.add(exception);
			}
		});

    if (
			thrownExceptions.isEmpty()
	) return;

    // Throw the first thrown exception and add the remaining as suppressed
    final Exception exception = new Exception(thrownExceptions.getFirst());

    for (
			int i = 1; i < thrownExceptions.size(); i++
	) exception.addSuppressed(thrownExceptions.get(i));

    this.logger.log(Level.SEVERE, "Exception: ", exception);
  }

	/**
	 * Finds the ConstructorInfo for a given class by checking if the class is assignable from the keys in singletonConstructors.
	 *
	 * @param clazz The class for which to find the ConstructorInfo
	 * @return An Optional containing the ConstructorInfo if found, otherwise empty
	 */
	private Optional<ConstructorInfo> findConstructorInfo(
		final @NotNull Class<?> clazz
	) {
<<<<<<< HEAD
=======
		ConstructorInfo result = null;

>>>>>>> 4342c7cd
		for (
			final Map.Entry<Class<?>, ConstructorInfo> entry : singletonConstructors.entrySet()
		) {
			if (
				clazz.isAssignableFrom(entry.getKey())
			) {
<<<<<<< HEAD
				return Optional.of(entry.getValue());
			}
		}
		return Optional.empty();
=======
				result = entry.getValue();
			}
		}

		return Optional.ofNullable(result);
>>>>>>> 4342c7cd
	}


	/**
	 * Finds an instance of the specified class if it exists within the singleton instances.
	 * If multiple instances are found, logs a severe message and returns an empty Optional.
	 * If no instance is found, returns an empty Optional.
	 *
	 * @param clazz The class to find an instance of
	 * @param <T>   The type of the class
	 * @return An Optional containing the found instance if present, otherwise an empty Optional
	 */
    @Override
    public <T> @NotNull Optional<T> findInstance(Class<T> clazz) {
		Object result = null;
		final List<Tuple<Object, ConstructorInfo>> concurrentState = this.singletonInstances;
        for (Tuple<Object, ConstructorInfo> existing : concurrentState) {
            if (clazz.isInstance(existing.a)) {
                if (result != null) {
                    logger.severe("Found multiple possible instances of clazz " + clazz + " (" + existing.a.getClass() + ", " + result.getClass() + ")");
                    return Optional.empty();
                }
                result = existing.a;
            }
        }

        return Optional.ofNullable(clazz.cast(result));
    }

	/**
	 * Calls the instantiation listeners for the given instance.
	 * <p>
	 * Iterates through the list of instantiation listeners and executes the listener's action
	 * if the listener's type is an instance of the provided instance.
	 *
	 * @param instance the object instance for which the listeners are called
	 */
    private void callInstantiationListeners(final @NotNull Object instance) {
        for (final InstantiationListener listener : this.instantiationListeners) {
            if (!listener.type.isInstance(instance)) {
                continue;
            }

            Object[] args = new Object[listener.dependencies.length];
            for (int i = 0; i < args.length; i++) {
                args[i] = this.getOrInstantiateClass(listener.dependencies[i], null, true);
            }

            try {
                listener.listener.accept(instance, args);
            } catch (Exception exception) {
                this.logger.log(Level.SEVERE, "Exception in listener of type " + listener.type + ": ", exception);
            }
        }
    }

	/**
	 * Retrieves an existing instance or instantiates a new instance of the specified class.
	 * If the class is set as a singleton, it checks for an existing instance first.
	 * Handles dependencies, circular dependencies, and instantiation listeners.
	 *
	 * @param clazz The class to retrieve or instantiate
	 * @param parentClazz The parent class (if any) that triggered the instantiation
	 * @param singleton Flag indicating if the class should be treated as a singleton
	 * @return The retrieved or newly instantiated object, or null if instantiation fails
	 */
    private @Nullable Object getOrInstantiateClass(
            final @NotNull Class<?> clazz,
            final @Nullable Class<?> parentClazz,
            final boolean singleton
	) {
		if (
				singleton
		) {
			final Optional<?> existing = this.findInstance(clazz);
			if (existing.isPresent())
				return existing;
		}

		if (
				!this.encounteredClasses.add(clazz)
		) {
			this.logger.severe(
					"Circular dependency detected: " + clazz + " of parent class " + parentClazz
			);
			return null;
		}

		final Optional<ConstructorInfo> constructorInfo = this.findConstructorInfo(clazz);
		if (
				constructorInfo.isEmpty()
		) {
			this.logger.severe(
					"Unknown dependency of " + clazz + "."
			);
			return null;
		}

		final Object[] argumentValues = new Object[constructorInfo.get().parameters.length];
		for (
				int i = 0; i < argumentValues.length; i++
		) {
			argumentValues[i] = this.getOrInstantiateClass(
					constructorInfo.get().parameters[i],
					parentClazz,
					true
			);

			if (argumentValues[i] instanceof Optional<?> optionalObject)
				argumentValues[i] = optionalObject.orElse(null);
		}

		Object instance = null;
		try {
			instance = constructorInfo.get().constructor.apply(argumentValues);
		} catch (
				final Exception exception
		) {
			this.logger.log(
					Level.SEVERE,
					"Exception in getOrInstantiateClass " + constructorInfo + ": " + clazz, exception
			);
		}

		if (instance == null)
			return null;

		this.callInstantiationListeners(instance);

		if (singleton)
			this.singletonInstances.add(
					new Tuple<>(instance, constructorInfo.get())
			);

		return instance;
	}

	/**
	 * Retrieves an instance of a class or instantiates it if necessary.
	 *
	 * @param clazz The class to retrieve an instance of or instantiate.
	 * @param singleton Flag indicating if the instance should be a singleton.
	 * @param <T> The type of the class.
	 * @return An instance of the specified class.
	 */
	@Override
    public <T> T getOrInstantiateClass(final Class<T> clazz, final boolean singleton) {
        registerConstructor(clazz);
        return clazz.cast(getOrInstantiateClass(clazz, null, singleton));
    }

	/**
	 * Registers a constructor for a given class to be used for autowiring.
	 *
	 * @param clazz The class for which the constructor will be registered.
	 */
    private void registerConstructor(final @NotNull Class<?> clazz) {
        Constructor<?>[] constructors = clazz.getDeclaredConstructors();
        if (constructors.length != 1) {
            logger.severe("Auto-wired class: " + clazz + " needs to have exactly one public constructor");
            return;
        }

        Constructor<?> constructor = constructors[0];
        singletonConstructors.computeIfAbsent(clazz, key -> new ConstructorInfo(
                constructor.getParameterTypes(),
                constructor::newInstance,
                null
        ));
    }
}<|MERGE_RESOLUTION|>--- conflicted
+++ resolved
@@ -264,29 +264,19 @@
 	private Optional<ConstructorInfo> findConstructorInfo(
 		final @NotNull Class<?> clazz
 	) {
-<<<<<<< HEAD
-=======
 		ConstructorInfo result = null;
 
->>>>>>> 4342c7cd
 		for (
 			final Map.Entry<Class<?>, ConstructorInfo> entry : singletonConstructors.entrySet()
 		) {
 			if (
 				clazz.isAssignableFrom(entry.getKey())
 			) {
-<<<<<<< HEAD
-				return Optional.of(entry.getValue());
+				result = entry.getValue();
 			}
 		}
-		return Optional.empty();
-=======
-				result = entry.getValue();
-			}
-		}
 
 		return Optional.ofNullable(result);
->>>>>>> 4342c7cd
 	}
 
 
@@ -302,8 +292,7 @@
     @Override
     public <T> @NotNull Optional<T> findInstance(Class<T> clazz) {
 		Object result = null;
-		final List<Tuple<Object, ConstructorInfo>> concurrentState = this.singletonInstances;
-        for (Tuple<Object, ConstructorInfo> existing : concurrentState) {
+        for (Tuple<Object, ConstructorInfo> existing : this.singletonInstances) {
             if (clazz.isInstance(existing.a)) {
                 if (result != null) {
                     logger.severe("Found multiple possible instances of clazz " + clazz + " (" + existing.a.getClass() + ", " + result.getClass() + ")");
@@ -357,72 +346,68 @@
             final @NotNull Class<?> clazz,
             final @Nullable Class<?> parentClazz,
             final boolean singleton
-	) {
-		if (
-				singleton
-		) {
-			final Optional<?> existing = this.findInstance(clazz);
-			if (existing.isPresent())
-				return existing;
-		}
-
-		if (
-				!this.encounteredClasses.add(clazz)
-		) {
+    ) {
+        if (singleton) {
+            Optional<?> existing = this.findInstance(clazz);
+            if (existing.isPresent()) {
+                return existing.get();
+            }
+        }
+
+        Optional<ConstructorInfo> constructorInfo = this.findConstructorInfo(clazz);
+        if (constructorInfo.isEmpty()) {
+            this.logger.severe(
+                    "Unknown dependency of " + clazz + "."
+            );
+            return null;
+        }
+
+		if (!this.encounteredClasses.add(clazz)) {
 			this.logger.severe(
 					"Circular dependency detected: " + clazz + " of parent class " + parentClazz
 			);
 			return null;
 		}
 
-		final Optional<ConstructorInfo> constructorInfo = this.findConstructorInfo(clazz);
-		if (
-				constructorInfo.isEmpty()
-		) {
-			this.logger.severe(
-					"Unknown dependency of " + clazz + "."
-			);
-			return null;
+        Object[] argumentValues = new Object[constructorInfo.get().parameters.length];
+        for (int i = 0; i < argumentValues.length; i++) {
+            argumentValues[i] = this.getOrInstantiateClass(
+                    constructorInfo.get().parameters[i],
+                    parentClazz,
+                    true
+            );
+
+            if (argumentValues[i] instanceof Optional) {
+                argumentValues[i] = ((Optional<?>) argumentValues[i]).orElse(null);
+            }
+        }
+
+        Object instance = null;
+        try {
+            instance = constructorInfo.get().constructor.apply(argumentValues);
+        } catch (Exception exception) {
+            this.logger.log(
+                    Level.SEVERE,
+                    "Exception in getOrInstantiateClass " + constructorInfo + ": " + clazz, exception
+            );
+        } finally {
+			this.encounteredClasses.remove(clazz);
 		}
 
-		final Object[] argumentValues = new Object[constructorInfo.get().parameters.length];
-		for (
-				int i = 0; i < argumentValues.length; i++
-		) {
-			argumentValues[i] = this.getOrInstantiateClass(
-					constructorInfo.get().parameters[i],
-					parentClazz,
-					true
-			);
-
-			if (argumentValues[i] instanceof Optional<?> optionalObject)
-				argumentValues[i] = optionalObject.orElse(null);
-		}
-
-		Object instance = null;
-		try {
-			instance = constructorInfo.get().constructor.apply(argumentValues);
-		} catch (
-				final Exception exception
-		) {
-			this.logger.log(
-					Level.SEVERE,
-					"Exception in getOrInstantiateClass " + constructorInfo + ": " + clazz, exception
-			);
-		}
-
-		if (instance == null)
-			return null;
-
-		this.callInstantiationListeners(instance);
-
-		if (singleton)
-			this.singletonInstances.add(
-					new Tuple<>(instance, constructorInfo.get())
-			);
-
-		return instance;
-	}
+        if (instance == null) {
+            return null;
+        }
+
+        this.callInstantiationListeners(instance);
+
+        if (singleton) {
+            this.singletonInstances.add(
+                    new Tuple<>(instance, constructorInfo.get())
+            );
+        }
+
+        return instance;
+    }
 
 	/**
 	 * Retrieves an instance of a class or instantiates it if necessary.
